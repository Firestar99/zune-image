--- conflicted
+++ resolved
@@ -18,9 +18,5 @@
 std = []
 
 [dependencies]
-<<<<<<< HEAD
-bitflags = "2.1.0"
 log = { version = "0.4.17", optional = true }
-=======
->>>>>>> e80c6ae6
 serde = { version = "1.0.52", optional = true }